// Copyright (c) Microsoft Corporation. All rights reserved. Licensed under the MIT license.
// See LICENSE in the project root for license information.

import * as colors from 'colors';
import * as glob from 'glob';
import globEscape = require('glob-escape');
import * as os from 'os';
import * as path from 'path';
import * as semver from 'semver';
import * as fsx from 'fs-extra';
import { CommandLineAction, CommandLineFlagParameter } from '@microsoft/ts-command-line';
import {
  AsyncRecycle,
  IPackageJson,
  JsonFile,
  RushConfiguration,
  RushConfigurationProject,
  Utilities,
  Stopwatch
} from '@microsoft/rush-lib';

import LinkAction from './LinkAction';
import InstallAction from './InstallAction';
import RushCommandLineParser from './RushCommandLineParser';
import PackageReviewChecker from '../utilities/PackageReviewChecker';
import { TempModuleGenerator } from '../utilities/TempModuleGenerator';

interface IShrinkwrapFile {
  name: string;
  version: string;
  dependencies: { [dependency: string]: IShrinkwrapDependency };
}

interface IShrinkwrapDependency {
  version: string;
  from: string;
  resolved: string;
  dependencies: { [dependency: string]: IShrinkwrapDependency };
}

export default class GenerateAction extends CommandLineAction {
  private _parser: RushCommandLineParser;
  private _rushConfiguration: RushConfiguration;
  private _packageReviewChecker: PackageReviewChecker;
  private _lazyParameter: CommandLineFlagParameter;
<<<<<<< HEAD
  private _cleanParameter: CommandLineFlagParameter;
=======
  private _noLinkParameter: CommandLineFlagParameter;
>>>>>>> fd6aaf34

  private static _deleteCommonNodeModules(rushConfiguration: RushConfiguration): void {
    const nodeModulesPath: string = path.join(rushConfiguration.commonFolder, 'node_modules');
    if (fsx.existsSync(nodeModulesPath)) {
      console.log('Deleting common/node_modules folder...');
      AsyncRecycle.recycleDirectory(rushConfiguration, nodeModulesPath);
    }
  }

  private static _deleteCommonRushModules(rushConfiguration: RushConfiguration): void {
    const nodeModulesPath: string = path.join(rushConfiguration.commonFolder, 'node_modules');

    // In the lazy case, we keep the existing common/node_modules.  However, we need to delete
    // the temp projects (that were copied from common/temp_modules into common/node_modules).
    // We can recognize them because their names start with "rush-"
    console.log('Deleting common/node_modules/rush-*');
    const normalizedPath: string = Utilities.getAllReplaced(nodeModulesPath, '\\', '/');
    for (const tempModulePath of glob.sync(globEscape(normalizedPath) + '/rush-*')) {
      AsyncRecycle.recycleDirectory(rushConfiguration, tempModulePath);
    }
  }

  private static _deleteCommonTempModules(rushConfiguration: RushConfiguration): void {
    if (fsx.existsSync(rushConfiguration.tempModulesFolder)) {
      console.log('Deleting common/temp_modules folder');
      Utilities.dangerouslyDeletePath(rushConfiguration.tempModulesFolder);
    }
  }

  private static _deleteShrinkwrapFile(rushConfiguration: RushConfiguration): void {
    const shrinkwrapFilename: string = path.join(rushConfiguration.commonFolder, 'npm-shrinkwrap.json');

    if (fsx.existsSync(shrinkwrapFilename)) {
      console.log('Deleting common/npm-shrinkwrap.json');
      Utilities.dangerouslyDeletePath(shrinkwrapFilename);
    }
  }

  private static _createCommonTempModulesAndPackageJson(rushConfiguration: RushConfiguration):
    Map<string, IPackageJson> {
    console.log('Creating a clean common/temp_modules folder');
    Utilities.createFolderWithRetry(rushConfiguration.tempModulesFolder);

    const commonPackageJson: PackageJson = {
      dependencies: {},
      description: 'Temporary file generated by the Rush tool',
      name: 'rush-common',
      private: true,
      version: '0.0.0'
    };

    // Add any pinned versions to the top of the commonPackageJson
    rushConfiguration.pinnedVersions.forEach((version: string, dependency: string) => {
      commonPackageJson.dependencies[dependency] = version;
    });

    console.log('Creating temp projects...');

    // To make the common/package.json file more readable, sort alphabetically
    // according to rushProject.tempProjectName instead of packageName.
    const sortedRushProjects: RushConfigurationProject[] = rushConfiguration.projects.slice(0);
    sortedRushProjects.sort(
      (a: RushConfigurationProject, b: RushConfigurationProject) => a.tempProjectName.localeCompare(b.tempProjectName)
    );

    const tempModules: Map<string, IPackageJson> = new TempModuleGenerator(rushConfiguration).tempModules;

    for (const rushProject of sortedRushProjects) {
      const packageJson: PackageJson = rushProject.packageJson;

      const tempProjectName: string = rushProject.tempProjectName;

      const tempProjectFolder: string = path.join(rushConfiguration.tempModulesFolder, tempProjectName);
      fsx.mkdirSync(tempProjectFolder);

      commonPackageJson.dependencies[tempProjectName] = 'file:./temp_modules/' + tempProjectName;

      const tempPackageJsonFilename: string = path.join(tempProjectFolder, 'package.json');

      JsonFile.saveJsonFile(tempModules.get(rushProject.packageName), tempPackageJsonFilename);
    }

    console.log('Writing common/package.json');
    const commonPackageJsonFilename: string = path.join(rushConfiguration.commonFolder, 'package.json');
    JsonFile.saveJsonFile(commonPackageJson, commonPackageJsonFilename);
    return tempModules;
  }

  private static _runNpmInstall(rushConfiguration: RushConfiguration): void {
    this._runNpm(rushConfiguration, ['install']);
    console.log('"npm install" completed');
  }

  private static _runNpmDedupe(rushConfiguration: RushConfiguration): void {
    this._runNpm(rushConfiguration, ['dedupe']);
    console.log('"npm dedupe" completed');
  }

  private static _runNpmPrune(rushConfiguration: RushConfiguration): void {
    this._runNpm(rushConfiguration, ['prune']);
    console.log('"npm prune" completed');
  }

  private static _runNpm(rushConfiguration: RushConfiguration, args: string[]): void {
    if (rushConfiguration.cacheFolder) {
      args.push('--cache', rushConfiguration.cacheFolder);
    }

    if (rushConfiguration.tmpFolder) {
      args.push('--tmp', rushConfiguration.tmpFolder);
    }

    console.log(os.EOL + colors.bold(`Running "npm ${args.join(' ')}"...`));
    Utilities.executeCommand(rushConfiguration.npmToolFilename,
                             args,
                             rushConfiguration.commonFolder);
  }

  private static _runNpmShrinkWrap(rushConfiguration: RushConfiguration): void {
    console.log(os.EOL + colors.bold('Running "npm shrinkwrap"...'));
    Utilities.executeCommand(rushConfiguration.npmToolFilename,
                              ['shrinkwrap' ],
                              rushConfiguration.commonFolder);
    console.log('"npm shrinkwrap" completed' + os.EOL);
  }

  private static _shouldDeleteNodeModules(
    rushConfiguration: RushConfiguration,
    tempModules: Map<string, IPackageJson>): boolean {
    /* check against the temp_modules: are any regular dependencies in temp_modules missing from the shrinkwrap?
     * note that we will not regenerate the shrinkwrap if they are REMOVING dependencies,
     * we assume they will use --force to remove those from shrinkwrap
     */

    let shrinkwrap: IShrinkwrapFile;
    try {
      const shrinkwrapFile: string = path.join(rushConfiguration.commonFolder, 'npm-shrinkwrap.json');
      shrinkwrap = require(shrinkwrapFile);
    } catch (e) {
      /* no-op */
    }
    if (!shrinkwrap) {
      console.log(colors.yellow(`Could not find previous shrinkwrap file.${os.EOL}` +
        `Rush must regenerate the shrinkwrap file. This may take some time...`));
      return true;
    }

    let hasFoundMissingDependency: boolean = false;

    tempModules.forEach((project: IPackageJson, projectName: string) => {
      const tempProjectName: string = rushConfiguration.projectsByName.get(projectName).tempProjectName;
      Object.keys(project.dependencies).forEach((dependency: string) => {
        // we need to look at the temp_modules dependencies, we don't care about "rushDependencies"
        const version: string = project.dependencies[dependency];
        if (!GenerateAction._canFindDependencyInShrinkwrap(shrinkwrap, dependency, version, tempProjectName)) {
          console.log(colors.yellow(
            `${os.EOL}Could not find "${projectName}" dependency "${dependency}@${version}" in shrinkwrap.`));
          hasFoundMissingDependency = true;
        }
      });
    });
    return hasFoundMissingDependency;
  }

  private static _canFindDependencyInShrinkwrap(
    shrinkwrap: IShrinkwrapFile,
    dependency: string,
    version: string,
    tempProjectName: string): boolean {

    let shrinkwrapDependency: IShrinkwrapDependency;

    // First, check under tempProjectName, as this is the first place NPM looks
    // The dependency will either be directly under the tempProjectName, or it will be in the root
    if (shrinkwrap.dependencies[tempProjectName]) {
      if (shrinkwrap.dependencies[tempProjectName].dependencies) {
        shrinkwrapDependency = shrinkwrap.dependencies[tempProjectName].dependencies[dependency];
      }
    }

    if (shrinkwrapDependency) {
      // If we found it under the project, the version must conform
      return semver.satisfies(shrinkwrapDependency.version, version);
    } else {
      // Check under the root
      shrinkwrapDependency = shrinkwrap.dependencies[dependency];
      return shrinkwrapDependency && semver.satisfies(shrinkwrapDependency.version, version);
    }
  }

  constructor(parser: RushCommandLineParser) {
    super({
      actionVerb: 'generate',
      summary: 'Run this command after changing any project\'s package.json.',
      documentation: 'Run "rush regenerate" after changing any project\'s package.json.'
      + ' It scans the dependencies for all projects referenced in "rush.json", and then'
      + ' constructs a superset package.json in the Rush common folder.'
      + ' After running this command, you will need to commit your changes to git.'
    });
    this._parser = parser;
  }

  protected onDefineParameters(): void {
    this._lazyParameter = this.defineFlagParameter({
      parameterLongName: '--lazy',
      parameterShortName: '-l',
      description: 'Do not clean the "node_modules" folder before running "npm install".'
        + ' This is faster, but less correct, so only use it for debugging.'
    });
<<<<<<< HEAD
    this._cleanParameter = this.defineFlagParameter({
      parameterLongName: '--clean',
      parameterShortName: '-c',
      description: 'Force cleaning of the node_modules folder before running "npm install".'
        + 'This is slower, but more correct.'
=======
    this._noLinkParameter = this.defineFlagParameter({
      parameterLongName: '--no-link',
      description: 'Do not automatically run the Link action after completing Generate action'
>>>>>>> fd6aaf34
    });
  }

  protected onExecute(): void {
    if (this._lazyParameter.value && this._cleanParameter.value) {
      throw `Cannot simultaneously specify both "--lazy" and "--clean" parameters`;
    }

    this._rushConfiguration = RushConfiguration.loadFromDefaultLocation();

    const stopwatch: Stopwatch = Stopwatch.start();
    const isLazy: boolean = this._lazyParameter.value;

    console.log('Starting "rush generate"' + os.EOL);

    if (this._rushConfiguration.packageReviewFile) {
        this._packageReviewChecker = new PackageReviewChecker(this._rushConfiguration);
        this._packageReviewChecker.saveCurrentDependencies();
    }

    // 1. Delete "common\temp_modules"
    GenerateAction._deleteCommonTempModules(this._rushConfiguration);

    // 2. Construct common\package.json and common\temp_modules
    const tempModules: Map<string, IPackageJson> =
      GenerateAction._createCommonTempModulesAndPackageJson(this._rushConfiguration);

    // 3. Detect if we need to do a full rebuild or if the shrinkwrap already contains the
    //    necessary dependencies. This will happen if someone is adding a new rush dependency,
    //    or if someone is adding a dependency which already exists in another project or exists
    //    as an indirect dependency at the root of the common/node_modules
    const shouldClean: boolean =
      GenerateAction._shouldDeleteNodeModules(this._rushConfiguration, tempModules);

    if (isLazy) {
      console.log(colors.green(
        `${os.EOL}Rush is running in "--lazy" mode. ` +
        `You will need to run "rush generate" before committing.`));
    } else if (!shouldClean) {
      console.log(colors.green(
        `${os.EOL}Rush found all dependencies in the shrinkwrap. Skipping some expensive steps!`));
    } else {
      console.log(colors.yellow(`${os.EOL}The shrinkwrap file was missing one or more dependencies. ` +
        `Rush must run in "--clean" mode, which deletes and replaces the node_modules folder.${os.EOL}` +
        `This operation may take some time...`));
    }

    // 4. Delete "common\node_modules" or "common\node_modules\rush-*"
    if (isLazy || !shouldClean) {
      GenerateAction._deleteCommonRushModules(this._rushConfiguration);
    } else {
      GenerateAction._deleteCommonNodeModules(this._rushConfiguration);
    }

    if (isLazy || shouldClean) {
      // 5. Delete the previous npm-shrinkwrap.json
      GenerateAction._deleteShrinkwrapFile(this._rushConfiguration);
    }

    // 6. Make sure the NPM tool is set up properly.  Usually "rush install" should have
    //    already done this, but not if they just cloned the repo
    console.log('');
    InstallAction.ensureLocalNpmTool(this._rushConfiguration, false);

    // 7. Run "npm install" and "npm shrinkwrap"
    // (always run, installing based on old shrinkwrap if temp_modules has changed but no need to create new shrinkwrap
    GenerateAction._runNpmInstall(this._rushConfiguration);

    // 8. If we are doing a "fast" generate, then we need to make sure anything that was removed gets deleted from n_m
    if (!shouldClean) {
      GenerateAction._deleteShrinkwrapFile(this._rushConfiguration);
      GenerateAction._runNpmPrune(this._rushConfiguration);
      GenerateAction._runNpmDedupe(this._rushConfiguration);
    }

    if (isLazy) {
      // Don't shrinkwrap the --lazy generate to remind the user they should run a regular generate
      console.log(os.EOL + colors.bold('(Skipping "npm shrinkwrap")') + os.EOL);
    } else {
      GenerateAction._runNpmShrinkWrap(this._rushConfiguration);
    }

    stopwatch.stop();
    console.log(os.EOL + colors.green(`Rush generate finished successfully. (${stopwatch.toString()})`));

    if (!this._noLinkParameter.value) {
      const linkAction: LinkAction = new LinkAction(this._parser);
      linkAction.execute();
    } else {
      console.log(os.EOL + 'Next you should probably run: "rush link"');
    }
  }
}<|MERGE_RESOLUTION|>--- conflicted
+++ resolved
@@ -43,11 +43,8 @@
   private _rushConfiguration: RushConfiguration;
   private _packageReviewChecker: PackageReviewChecker;
   private _lazyParameter: CommandLineFlagParameter;
-<<<<<<< HEAD
-  private _cleanParameter: CommandLineFlagParameter;
-=======
+  private _cleanParameter: CommandLineFlagParameter
   private _noLinkParameter: CommandLineFlagParameter;
->>>>>>> fd6aaf34
 
   private static _deleteCommonNodeModules(rushConfiguration: RushConfiguration): void {
     const nodeModulesPath: string = path.join(rushConfiguration.commonFolder, 'node_modules');
@@ -162,15 +159,15 @@
 
     console.log(os.EOL + colors.bold(`Running "npm ${args.join(' ')}"...`));
     Utilities.executeCommand(rushConfiguration.npmToolFilename,
-                             args,
-                             rushConfiguration.commonFolder);
+      args,
+      rushConfiguration.commonFolder);
   }
 
   private static _runNpmShrinkWrap(rushConfiguration: RushConfiguration): void {
     console.log(os.EOL + colors.bold('Running "npm shrinkwrap"...'));
     Utilities.executeCommand(rushConfiguration.npmToolFilename,
-                              ['shrinkwrap' ],
-                              rushConfiguration.commonFolder);
+      ['shrinkwrap'],
+      rushConfiguration.commonFolder);
     console.log('"npm shrinkwrap" completed' + os.EOL);
   }
 
@@ -255,19 +252,17 @@
       parameterLongName: '--lazy',
       parameterShortName: '-l',
       description: 'Do not clean the "node_modules" folder before running "npm install".'
-        + ' This is faster, but less correct, so only use it for debugging.'
-    });
-<<<<<<< HEAD
+      + ' This is faster, but less correct, so only use it for debugging.'
+    });
     this._cleanParameter = this.defineFlagParameter({
       parameterLongName: '--clean',
       parameterShortName: '-c',
       description: 'Force cleaning of the node_modules folder before running "npm install".'
-        + 'This is slower, but more correct.'
-=======
+      + 'This is slower, but more correct.'
+    });
     this._noLinkParameter = this.defineFlagParameter({
       parameterLongName: '--no-link',
       description: 'Do not automatically run the Link action after completing Generate action'
->>>>>>> fd6aaf34
     });
   }
 
@@ -284,8 +279,8 @@
     console.log('Starting "rush generate"' + os.EOL);
 
     if (this._rushConfiguration.packageReviewFile) {
-        this._packageReviewChecker = new PackageReviewChecker(this._rushConfiguration);
-        this._packageReviewChecker.saveCurrentDependencies();
+      this._packageReviewChecker = new PackageReviewChecker(this._rushConfiguration);
+      this._packageReviewChecker.saveCurrentDependencies();
     }
 
     // 1. Delete "common\temp_modules"
