/**
 * An IThemingInstruction can specify a rawString to be preserved or a theme slot and a default value
 * to use if that slot is not specified by the theme.
 */

// Declaring a global here in case that the execution environment is Node.js (without importing the
// entire node.js d.ts for now)
declare var global: any; // tslint:disable-line:no-any

export interface IThemingInstruction {
  theme?: string;
  defaultValue?: string;
  rawString?: string;
}

export type ThemableArray = Array<IThemingInstruction>;

export interface ITheme {
  [key: string]: string;
}

interface IStyleSheet {
  cssText: string;
}

interface IExtendedHtmlStyleElement extends HTMLStyleElement {
  styleSheet: IStyleSheet;
}

/**
 * Performance Measurement of loading styles
 */
interface IMeasurement {
  /**
   * Count of style element injected, which is the slow operation in IE
   */
  count: number;
  /**
   * Total duration of all loadStyles exections
   */
  duration: number;
}

interface IRunState {
  mode: Mode;
  buffer: ThemableArray[];
  flushTimer: number;
}

interface IThemeState {
  theme: ITheme | undefined;
  lastStyleElement: IExtendedHtmlStyleElement;
  registeredStyles: IStyleRecord[];
  loadStyles: ((processedStyles: string, rawStyles?: string | ThemableArray) => void) | undefined;
  perf: IMeasurement;
  runState: IRunState;
}

interface IStyleRecord {
  styleElement: Element;
  themableStyle: ThemableArray;
}

/**
 * In sync mode, styles are registered as style elements synchronously with loadStyles() call.
 * In async mode, styles are buffered and registered as batch in async timer for performance purpose.
 */
export const enum Mode {
  sync,
  async
}

// IE needs to inject styles using cssText. However, we need to evaluate this lazily, so this
// value will initialize as undefined, and later will be set once on first loadStyles injection.
let _injectStylesWithCssText: boolean;

// Store the theming state in __themeState__ global scope for reuse in the case of duplicate
// load-themed-styles hosted on the page.
const _root: any = (typeof window === 'undefined') ? global : window; // tslint:disable-line:no-any

const _themeState: IThemeState = initializeThemeState();

/**
 * Matches theming tokens. For example, "[theme: themeSlotName, default: #FFF]" (including the quotes).
 */
// tslint:disable-next-line:max-line-length
const _themeTokenRegex: RegExp = /[\'\"]\[theme:\s*(\w+)\s*(?:\,\s*default:\s*([\\"\']?[\.\,\(\)\#\-\s\w]*[\.\,\(\)\#\-\w][\"\']?))?\s*\][\'\"]/g;

/** Maximum style text length, for supporting IE style restrictions. */
const MAX_STYLE_CONTENT_SIZE: number = 10000;

const now: () => number =
  () => (typeof performance !== 'undefined' && !!performance.now) ? performance.now() : Date.now();

function measure(func: () => void): void {
  const start: number = now();
  func();
  const end: number = now();
  _themeState.perf.duration += end - start;
}

/**
 * initialize global state object
 */
function initializeThemeState(): IThemeState {
  let state: IThemeState = _root.__themeState__ || {
    theme: undefined,
    lastStyleElement: undefined,
    registeredStyles: []
  };

  if (!state.runState) {
    state = {
      ...(state),
      perf: {
        count: 0,
        duration: 0
      },
      runState: {
        flushTimer: 0,
        mode: Mode.sync,
        buffer: []
      }
    };
  }
  _root.__themeState__ = state;
  return state;
}

/**
 * Loads a set of style text. If it is registered too early, we will register it when the window.load
 * event is fired.
 * @param {string | ThemableArray} styles Themable style text to register.
 */
export function loadStyles(styles: string | ThemableArray): void {
  measure(() => {
    const styleParts: ThemableArray = Array.isArray(styles) ? styles : splitStyles(styles);
    if (_injectStylesWithCssText === undefined) {
      _injectStylesWithCssText = shouldUseCssText();
    }
    const {
      mode,
      buffer,
      flushTimer
    } = _themeState.runState;
    if (mode === Mode.async) {
      buffer.push(styleParts);
      if (!flushTimer) {
        _themeState.runState.flushTimer = asyncLoadStyles();
      }
    } else {
      applyThemableStyles(styleParts);
    }
  });
}

/**
 * Allows for customizable loadStyles logic. e.g. for server side rendering application
 * @param {(processedStyles: string, rawStyles?: string | ThemableArray) => void}
 * a loadStyles callback that gets called when styles are loaded or reloaded
 */
export function configureLoadStyles(
<<<<<<< HEAD
  loadStylesFn: ((processedStyles: string, rawStyles?: string | ThemableArray) => void) | undefined
): void {
  _themeState.loadStyles = loadStylesFn;
=======
  loadStyles: ((processedStyles: string, rawStyles?: string | ThemableArray) => void) | undefined
): void {
  _themeState.loadStyles = loadStyles;
>>>>>>> 5bdf56d9
}

/**
 * Configure run mode of load-themable-styles
 * @param mode load-themable-styles run mode, async or sync
 */
export function configureRunMode(mode: Mode): void {
  _themeState.runState.mode = mode;
}

/**
 * external code can call flush to synchronously force processing of currently buffered styles
 */
export function flush(): void {
  measure(() => {
    const styleArrays: ThemableArray[] = _themeState.runState.buffer.slice();
    _themeState.runState.buffer = [];
    const mergedStyleArray: ThemableArray[] = [].concat.apply([], styleArrays);
    if (mergedStyleArray.length > 0) {
      applyThemableStyles(mergedStyleArray);
    }
  });
}

/**
 * register async loadStyles
 */
function asyncLoadStyles(): number {
  return setTimeout(() => {
    _themeState.runState.flushTimer = 0;
    flush();
  }, 0);
}

/**
 * Loads a set of style text. If it is registered too early, we will register it when the window.load event
 * is fired.
 * @param {string} styleText Style to register.
 * @param {IStyleRecord} styleRecord Existing style record to re-apply.
 */
function applyThemableStyles(stylesArray: ThemableArray, styleRecord?: IStyleRecord): void {
  if (_themeState.loadStyles) {
    _themeState.loadStyles(resolveThemableArray(stylesArray), stylesArray);
  } else {
    _injectStylesWithCssText ?
      registerStylesIE(stylesArray, styleRecord) :
      registerStyles(stylesArray, styleRecord);
  }
}

/**
 * Registers a set theme tokens to find and replace. If styles were already registered, they will be
 * replaced.
 * @param {theme} theme JSON object of theme tokens to values.
 */
export function loadTheme(theme: ITheme | undefined): void {
  _themeState.theme = theme;

  // reload styles.
  reloadStyles();
}

/**
 * Clear already registered style elements and style records in theme_State object
 */
export function clearStyles(): void {
  _themeState.registeredStyles.forEach((styleRecord: IStyleRecord) => {
    const styleElement: HTMLStyleElement = styleRecord && styleRecord.styleElement as HTMLStyleElement;
    if (styleElement && styleElement.parentElement) {
      styleElement.parentElement.removeChild(styleElement);
    }
  });
  _themeState.registeredStyles = [];
}

/**
 * Reloads styles.
 */
function reloadStyles(): void {
  if (_themeState.theme) {
    for (const styleRecord of _themeState.registeredStyles) {
      applyThemableStyles(styleRecord.themableStyle, styleRecord);
    }
  }
}

/**
 * Find theme tokens and replaces them with provided theme values.
 * @param {string} styles Tokenized styles to fix.
 */
export function detokenize(styles: string | undefined): string | undefined {
  if (styles) {
    styles = resolveThemableArray(splitStyles(styles));
  }

  return styles;
}

/**
 * Resolves ThemingInstruction objects in an array and joins the result into a string.
 * @param {ThemableArray} splitStyleArray ThemableArray to resolve and join.
 */
function resolveThemableArray(splitStyleArray: ThemableArray): string {
  const { theme }: IThemeState = _themeState;
  // Resolve the array of theming instructions to an array of strings.
  // Then join the array to produce the final CSS string.
  const resolvedArray: (string | undefined)[] = (splitStyleArray || []).map((currentValue: IThemingInstruction) => {
    const themeSlot: string | undefined = currentValue.theme;
    if (themeSlot) {
      // A theming annotation. Resolve it.
      const themedValue: string | undefined = theme ? theme[themeSlot] : undefined;
      const defaultValue: string = currentValue.defaultValue || 'inherit';

      // Warn to console if we hit an unthemed value even when themes are provided, unless "DEBUG" is false
      // Allow the themedValue to be undefined to explicitly request the default value.
      if (theme && !themedValue && console && !(themeSlot in theme) && (typeof DEBUG === 'undefined' || DEBUG)) {
        console.warn(`Theming value not provided for "${themeSlot}". Falling back to "${defaultValue}".`);
      }

      return themedValue || defaultValue;
    } else {
      // A non-themable string. Preserve it.
      return currentValue.rawString;
    }
  });

  return resolvedArray.join('');
}

/**
 * Split tokenized CSS into an array of strings and theme specification objects
 * @param {string} styles Tokenized styles to split.
 */
export function splitStyles(styles: string): ThemableArray {
  const result: ThemableArray = [];
  if (styles) {
    let pos: number = 0; // Current position in styles.
    let tokenMatch: RegExpExecArray | null; // tslint:disable-line:no-null-keyword
    while (tokenMatch = _themeTokenRegex.exec(styles)) {
      const matchIndex: number = tokenMatch.index;
      if (matchIndex > pos) {
        result.push({
          rawString: styles.substring(pos, matchIndex)
        });
      }

      result.push({
        theme: tokenMatch[1],
        defaultValue: tokenMatch[2] // May be undefined
      });

      // index of the first character after the current match
      pos = _themeTokenRegex.lastIndex;
    }

    // Push the rest of the string after the last match.
    result.push({
      rawString: styles.substring(pos)
    });
  }

  return result;
}

/**
 * Registers a set of style text. If it is registered too early, we will register it when the
 * window.load event is fired.
 * @param {ThemableArray} styleArray Array of IThemingInstruction objects to register.
 * @param {IStyleRecord} styleRecord May specify a style Element to update.
 */
function registerStyles(styleArray: ThemableArray, styleRecord?: IStyleRecord): void {
  const head: HTMLHeadElement = document.getElementsByTagName('head')[0];
  const styleElement: HTMLStyleElement = document.createElement('style');

  styleElement.type = 'text/css';
  styleElement.appendChild(document.createTextNode(resolveThemableArray(styleArray)));
  _themeState.perf.count++;

  if (styleRecord) {
    head.replaceChild(styleElement, styleRecord.styleElement);
    styleRecord.styleElement = styleElement;
  } else {
    head.appendChild(styleElement);
  }

  if (!styleRecord) {
    _themeState.registeredStyles.push({
      styleElement: styleElement,
      themableStyle: styleArray
    });
  }
}

/**
 * Registers a set of style text, for IE 9 and below, which has a ~30 style element limit so we need
 * to register slightly differently.
 * @param {ThemableArray} styleArray Array of IThemingInstruction objects to register.
 * @param {IStyleRecord} styleRecord May specify a style Element to update.
 */
function registerStylesIE(styleArray: ThemableArray, styleRecord?: IStyleRecord): void {
  const head: HTMLHeadElement = document.getElementsByTagName('head')[0];
  const registeredStyles: IStyleRecord[] = _themeState.registeredStyles;
  let lastStyleElement: IExtendedHtmlStyleElement = _themeState.lastStyleElement;

  const stylesheet: IStyleSheet | undefined = lastStyleElement ? lastStyleElement.styleSheet : undefined;
  const lastStyleContent: string = stylesheet ? stylesheet.cssText : '';
  let lastRegisteredStyle: IStyleRecord = registeredStyles[registeredStyles.length - 1];
  const resolvedStyleText: string = resolveThemableArray(styleArray);

  if (!lastStyleElement || (lastStyleContent.length + resolvedStyleText.length) > MAX_STYLE_CONTENT_SIZE) {
    lastStyleElement = document.createElement('style') as IExtendedHtmlStyleElement;
    lastStyleElement.type = 'text/css';

    if (styleRecord) {
      head.replaceChild(lastStyleElement, styleRecord.styleElement);
      styleRecord.styleElement = lastStyleElement;
    } else {
      head.appendChild(lastStyleElement);
    }

    if (!styleRecord) {
      lastRegisteredStyle = {
        styleElement: lastStyleElement,
        themableStyle: styleArray
      };
      registeredStyles.push(lastRegisteredStyle);
    }
  }

  lastStyleElement.styleSheet.cssText += detokenize(resolvedStyleText);
  Array.prototype.push.apply(lastRegisteredStyle.themableStyle, styleArray); // concat in-place

  // Preserve the theme state.
  _themeState.lastStyleElement = lastStyleElement;
}

/**
 * Checks to see if styleSheet exists as a property off of a style element.
 * This will determine if style registration should be done via cssText (<= IE9) or not
 */
function shouldUseCssText(): boolean {
  let useCSSText: boolean = false;

  if (typeof document !== 'undefined') {
    const emptyStyle: IExtendedHtmlStyleElement = document.createElement('style') as IExtendedHtmlStyleElement;

    emptyStyle.type = 'text/css';
    useCSSText = !!emptyStyle.styleSheet;
  }

  return useCSSText;
}<|MERGE_RESOLUTION|>--- conflicted
+++ resolved
@@ -160,15 +160,9 @@
  * a loadStyles callback that gets called when styles are loaded or reloaded
  */
 export function configureLoadStyles(
-<<<<<<< HEAD
   loadStylesFn: ((processedStyles: string, rawStyles?: string | ThemableArray) => void) | undefined
 ): void {
   _themeState.loadStyles = loadStylesFn;
-=======
-  loadStyles: ((processedStyles: string, rawStyles?: string | ThemableArray) => void) | undefined
-): void {
-  _themeState.loadStyles = loadStyles;
->>>>>>> 5bdf56d9
 }
 
 /**
