// Copyright (c) Microsoft Corporation. All rights reserved. Licensed under the MIT license.
// See LICENSE in the project root for license information.

import { Terminal, InternalError, Import } from '@rushstack/node-core-library';

import { HeftConfiguration } from '../configuration/HeftConfiguration';
import { IHeftPlugin } from './IHeftPlugin';
import { InternalHeftSession } from './InternalHeftSession';
import { HeftSession } from './HeftSession';
import {
  CoreConfigFiles,
  IHeftConfigurationJsonPluginSpecifier,
  IHeftConfigurationJson
} from '../utilities/CoreConfigFiles';

// Default plugins
import { TypeScriptPlugin } from '../plugins/TypeScriptPlugin/TypeScriptPlugin';
import { DeleteGlobsPlugin } from '../plugins/DeleteGlobsPlugin';
import { CopyStaticAssetsPlugin } from '../plugins/CopyStaticAssetsPlugin';
import { ApiExtractorPlugin } from '../plugins/ApiExtractorPlugin/ApiExtractorPlugin';
import { JestPlugin } from '../plugins/JestPlugin/JestPlugin';
import { BasicConfigureWebpackPlugin } from '../plugins/Webpack/BasicConfigureWebpackPlugin';
import { WebpackPlugin } from '../plugins/Webpack/WebpackPlugin';
<<<<<<< HEAD
import { SassTypingsPlugin } from '../plugins/SassTypingsPlugin/SassTypingsPlugin';
import { HeftConfigFiles } from '../utilities/HeftConfigFiles';
=======
import { ProjectValidatorPlugin } from '../plugins/ProjectValidatorPlugin';
>>>>>>> 54aa59a9

export interface IPluginManagerOptions {
  terminal: Terminal;
  heftConfiguration: HeftConfiguration;
  internalHeftSession: InternalHeftSession;
}

export class PluginManager {
  private _terminal: Terminal;
  private _heftConfiguration: HeftConfiguration;
  private _internalHeftSession: InternalHeftSession;
  private _appliedPlugins: IHeftPlugin[] = [];
  private _appliedPluginNames: Set<string> = new Set<string>();

  public constructor(options: IPluginManagerOptions) {
    this._terminal = options.terminal;
    this._heftConfiguration = options.heftConfiguration;
    this._internalHeftSession = options.internalHeftSession;
  }

  public initializeDefaultPlugins(): void {
    this._applyPlugin(new TypeScriptPlugin());
    this._applyPlugin(new CopyStaticAssetsPlugin());
    this._applyPlugin(new DeleteGlobsPlugin());
    this._applyPlugin(new ApiExtractorPlugin());
    this._applyPlugin(new JestPlugin());
    this._applyPlugin(new BasicConfigureWebpackPlugin());
    this._applyPlugin(new WebpackPlugin());
<<<<<<< HEAD
    this._applyPlugin(new SassTypingsPlugin());
=======
    this._applyPlugin(new ProjectValidatorPlugin());
>>>>>>> 54aa59a9
  }

  public initializePlugin(pluginSpecifier: string, options?: object): void {
    const resolvedPluginPath: string = this._resolvePlugin(pluginSpecifier);
    this._initializeResolvedPlugin(resolvedPluginPath, options);
  }

  public async initializePluginsFromConfigFileAsync(): Promise<void> {
    const heftConfigurationJson:
      | IHeftConfigurationJson
      | undefined = await CoreConfigFiles.heftConfigFileLoader.tryLoadConfigurationFileForProjectAsync(
      this._heftConfiguration.globalTerminal,
      this._heftConfiguration.buildFolder,
      this._heftConfiguration.rigConfig
    );
    const heftPluginSpecifiers: IHeftConfigurationJsonPluginSpecifier[] =
      heftConfigurationJson?.heftPlugins || [];

    for (const pluginSpecifier of heftPluginSpecifiers) {
      this._initializeResolvedPlugin(pluginSpecifier.plugin, pluginSpecifier.options);
    }
  }

  public afterInitializeAllPlugins(): void {
    for (const appliedPlugin of this._appliedPlugins) {
      this._internalHeftSession.applyPluginHooks(appliedPlugin);
    }
  }

  private _initializeResolvedPlugin(resolvedPluginPath: string, options?: object): void {
    const plugin: IHeftPlugin<object | void> = this._loadAndValidatePluginPackage(resolvedPluginPath);

    if (this._appliedPluginNames.has(plugin.pluginName)) {
      throw new Error(
        `Error applying plugin "${resolvedPluginPath}": A plugin with name "${plugin.pluginName}" has ` +
          'already been applied'
      );
    } else {
      this._applyPlugin(plugin, options);
    }
  }

  private _applyPlugin(plugin: IHeftPlugin<object | void>, options?: object): void {
    try {
      const heftSession: HeftSession = this._internalHeftSession.getSessionForPlugin(plugin);
      plugin.apply(heftSession, this._heftConfiguration, options);
      this._appliedPlugins.push(plugin);
      this._appliedPluginNames.add(plugin.pluginName);
    } catch (e) {
      throw new InternalError(`Error applying "${plugin.pluginName}": ${e}`);
    }
  }

  private _loadAndValidatePluginPackage(resolvedPluginPath: string): IHeftPlugin {
    let pluginPackage: IHeftPlugin;
    try {
      // eslint-disable-next-line @typescript-eslint/no-var-requires
      const loadedPluginPackage: IHeftPlugin | { default: IHeftPlugin } = require(resolvedPluginPath);
      pluginPackage = (loadedPluginPackage as { default: IHeftPlugin }).default || loadedPluginPackage;
    } catch (e) {
      throw new InternalError(`Error loading plugin package: ${e}`);
    }

    this._terminal.writeVerboseLine(`Loaded plugin package from "${resolvedPluginPath}"`);

    if (!pluginPackage) {
      throw new InternalError(`Plugin package loaded from "${resolvedPluginPath}" is null or undefined.`);
    }

    if (!pluginPackage.apply || typeof pluginPackage.apply !== 'function') {
      throw new InternalError(
        `Plugin packages must define an "apply" function. The plugin loaded from "${resolvedPluginPath}" ` +
          'either doesn\'t define an "apply" property, or its value isn\'t a function.'
      );
    }

    if (!pluginPackage.pluginName || typeof pluginPackage.pluginName !== 'string') {
      throw new InternalError(
        `Plugin packages must define a "pluginName" property. The plugin loaded from "${resolvedPluginPath}" ` +
          'either doesn\'t define a "pluginName" property, or its value isn\'t a string.'
      );
    }

    return pluginPackage;
  }

  private _resolvePlugin(pluginSpecifier: string): string {
    let resolvedPluginPath: string;

    this._terminal.writeVerboseLine(`Resolving plugin ${pluginSpecifier}`);

    try {
      resolvedPluginPath = Import.resolveModule({
        modulePath: pluginSpecifier,
        baseFolderPath: this._heftConfiguration.buildFolder
      });
    } catch (e) {
      throw new InternalError(`Error resolving specified plugin "${pluginSpecifier}". Resolve error: ${e}`);
    }

    if (!resolvedPluginPath) {
      throw new InternalError(`Error resolving specified plugin "${pluginSpecifier}".`);
    }

    this._terminal.writeVerboseLine(`Resolved plugin path to ${resolvedPluginPath}`);

    return resolvedPluginPath;
  }
}<|MERGE_RESOLUTION|>--- conflicted
+++ resolved
@@ -1,32 +1,28 @@
-// Copyright (c) Microsoft Corporation. All rights reserved. Licensed under the MIT license.
-// See LICENSE in the project root for license information.
+// Copyright (c) Microsoft Corporation. All rights reserved. Licensed under the
+// MIT license. See LICENSE in the project root for license information.
 
-import { Terminal, InternalError, Import } from '@rushstack/node-core-library';
+import { Import, InternalError, Terminal } from '@rushstack/node-core-library';
 
 import { HeftConfiguration } from '../configuration/HeftConfiguration';
+import { ApiExtractorPlugin } from '../plugins/ApiExtractorPlugin/ApiExtractorPlugin';
+import { CopyStaticAssetsPlugin } from '../plugins/CopyStaticAssetsPlugin';
+import { DeleteGlobsPlugin } from '../plugins/DeleteGlobsPlugin';
+import { JestPlugin } from '../plugins/JestPlugin/JestPlugin';
+import { ProjectValidatorPlugin } from '../plugins/ProjectValidatorPlugin';
+import { SassTypingsPlugin } from '../plugins/SassTypingsPlugin/SassTypingsPlugin';
+// Default plugins
+import { TypeScriptPlugin } from '../plugins/TypeScriptPlugin/TypeScriptPlugin';
+import { BasicConfigureWebpackPlugin } from '../plugins/Webpack/BasicConfigureWebpackPlugin';
+import { WebpackPlugin } from '../plugins/Webpack/WebpackPlugin';
+import {
+  CoreConfigFiles,
+  IHeftConfigurationJson,
+  IHeftConfigurationJsonPluginSpecifier
+} from '../utilities/CoreConfigFiles';
+
+import { HeftSession } from './HeftSession';
 import { IHeftPlugin } from './IHeftPlugin';
 import { InternalHeftSession } from './InternalHeftSession';
-import { HeftSession } from './HeftSession';
-import {
-  CoreConfigFiles,
-  IHeftConfigurationJsonPluginSpecifier,
-  IHeftConfigurationJson
-} from '../utilities/CoreConfigFiles';
-
-// Default plugins
-import { TypeScriptPlugin } from '../plugins/TypeScriptPlugin/TypeScriptPlugin';
-import { DeleteGlobsPlugin } from '../plugins/DeleteGlobsPlugin';
-import { CopyStaticAssetsPlugin } from '../plugins/CopyStaticAssetsPlugin';
-import { ApiExtractorPlugin } from '../plugins/ApiExtractorPlugin/ApiExtractorPlugin';
-import { JestPlugin } from '../plugins/JestPlugin/JestPlugin';
-import { BasicConfigureWebpackPlugin } from '../plugins/Webpack/BasicConfigureWebpackPlugin';
-import { WebpackPlugin } from '../plugins/Webpack/WebpackPlugin';
-<<<<<<< HEAD
-import { SassTypingsPlugin } from '../plugins/SassTypingsPlugin/SassTypingsPlugin';
-import { HeftConfigFiles } from '../utilities/HeftConfigFiles';
-=======
-import { ProjectValidatorPlugin } from '../plugins/ProjectValidatorPlugin';
->>>>>>> 54aa59a9
 
 export interface IPluginManagerOptions {
   terminal: Terminal;
@@ -55,11 +51,8 @@
     this._applyPlugin(new JestPlugin());
     this._applyPlugin(new BasicConfigureWebpackPlugin());
     this._applyPlugin(new WebpackPlugin());
-<<<<<<< HEAD
     this._applyPlugin(new SassTypingsPlugin());
-=======
     this._applyPlugin(new ProjectValidatorPlugin());
->>>>>>> 54aa59a9
   }
 
   public initializePlugin(pluginSpecifier: string, options?: object): void {
