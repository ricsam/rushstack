--- conflicted
+++ resolved
@@ -637,7 +637,12 @@
       "shouldPublish": false
     },
     {
-<<<<<<< HEAD
+      "packageName": "heft-node-everything-esm-module-test",
+      "projectFolder": "build-tests/heft-node-everything-esm-module-test",
+      "reviewCategory": "tests",
+      "shouldPublish": false
+    },
+    {
       "packageName": "heft-parameter-plugin",
       "projectFolder": "build-tests/heft-parameter-plugin",
       "reviewCategory": "tests",
@@ -646,10 +651,6 @@
     {
       "packageName": "heft-parameter-plugin-test",
       "projectFolder": "build-tests/heft-parameter-plugin-test",
-=======
-      "packageName": "heft-node-everything-esm-module-test",
-      "projectFolder": "build-tests/heft-node-everything-esm-module-test",
->>>>>>> 1bafd7cd
       "reviewCategory": "tests",
       "shouldPublish": false
     },
