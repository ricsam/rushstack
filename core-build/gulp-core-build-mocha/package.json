--- conflicted
+++ resolved
@@ -21,14 +21,8 @@
     "gulp-mocha": "~6.0.0"
   },
   "devDependencies": {
-<<<<<<< HEAD
-    "@microsoft/rush-stack-compiler": "0.1.0",
+    "@microsoft/rush-stack-compiler": "0.1.1",
     "@microsoft/node-library-build": "5.0.2",
-=======
-    "@microsoft/rush-stack": "0.1.1",
-    "@microsoft/rush-stack-compiler": "0.1.1",
-    "@microsoft/node-library-build": "4.4.0",
->>>>>>> c94896ce
     "@types/glob": "5.0.30",
     "@types/gulp": "3.8.32",
     "@types/gulp-istanbul": "0.9.30",
